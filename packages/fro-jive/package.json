--- conflicted
+++ resolved
@@ -27,12 +27,8 @@
     "react-dom": "18.2.0",
     "react-native": "0.73.11",
     "react-native-safe-area-context": "5.2.0",
-<<<<<<< HEAD
-    "react-native-screens": "~4.6.0"
-=======
     "react-native-screens": "~4.7.0",
-    "react-native-web": "~0.19.6"
->>>>>>> c59d1bc0
+    "react-native-web": "~0.19.13"
   },
   "devDependencies": {
     "@babel/core": "^7.24.3",
@@ -42,7 +38,6 @@
     "@types/react": "~18.2.79",
     "@vitejs/plugin-react": "4.3.4",
     "happy-dom": "17.1.1",
-    "react-native-web": "~0.19.13",
     "react-test-renderer": "^18.2.0",
     "typescript": "5.7.3",
     "vite": "5.4.14",
